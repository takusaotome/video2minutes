<template>
  <div id="app">
    <header class="app-header">
      <h1 class="app-title">
<<<<<<< HEAD
        <RouterLink :to="{ name: 'dashboard' }" class="home-link">
=======
        <RouterLink to="/" class="app-title-link">
>>>>>>> 261e9ac1
          <i class="pi pi-video"></i>
          Video2Minutes
        </RouterLink>
      </h1>
      <p class="app-subtitle">動画から議事録を自動生成</p>
    </header>

    <main class="app-main">
      <RouterView />
    </main>

    <Toast />
  </div>
</template>

<script>
import { RouterView, RouterLink } from 'vue-router'
import Toast from 'primevue/toast'

export default {
  name: 'App',
  components: {
    RouterView,
    RouterLink,
    Toast
  }
}
</script>

<style>
#app {
  min-height: 100vh;
  display: flex;
  flex-direction: column;
  background: linear-gradient(135deg, #f8fafc 0%, #f1f5f9 100%);
}

.app-header {
  background: linear-gradient(
    135deg,
    var(--primary-700) 0%,
    var(--secondary-700) 100%
  );
  color: white;
  padding: var(--space-12) 0;
  text-align: center;
  position: relative;
  overflow: hidden;
}

/* Dark overlay for better text contrast */
.app-header::after {
  content: '';
  position: absolute;
  top: 0;
  left: 0;
  right: 0;
  bottom: 0;
  background: rgba(0, 0, 0, 0.1);
  pointer-events: none;
}

.app-header::before {
  content: '';
  position: absolute;
  top: 0;
  left: 0;
  right: 0;
  bottom: 0;
  background: url('data:image/svg+xml,<svg xmlns="http://www.w3.org/2000/svg" viewBox="0 0 1000 100" fill="white" opacity="0.1"><polygon points="0,100 1000,0 1000,100"/></svg>')
    no-repeat center bottom;
  background-size: cover;
}

.app-title {
  font-size: 3rem;
  font-weight: 800;
  margin-bottom: var(--space-3);
  position: relative;
  z-index: 1;
  text-shadow: 0 2px 6px rgba(0, 0, 0, 0.2);
  color: white;
  user-select: none;
}

.home-link {
  display: flex;
  align-items: center;
  justify-content: center;
  gap: var(--space-4);
  cursor: pointer;
  transition: all 0.3s ease;
<<<<<<< HEAD
  color: inherit;
  text-decoration: none;
}

.home-link:visited {
  color: inherit;
=======
>>>>>>> 261e9ac1
}

.home-link:hover {
  transform: scale(1.05);
  text-shadow: 0 4px 12px rgba(0, 0, 0, 0.3);
  filter: brightness(1.1);
}

.home-link i {
  font-size: 3.5rem;
  filter: drop-shadow(0 2px 4px rgba(0, 0, 0, 0.1));
}

.app-title-link {
  text-decoration: none;
  color: inherit;
  display: flex;
  align-items: center;
  gap: var(--space-4);
}

.app-subtitle {
  font-size: 1.25rem;
  font-weight: 500;
  color: white;
  opacity: 1;
  position: relative;
  z-index: 1;
  text-shadow: 0 1px 4px rgba(0, 0, 0, 0.2);
}

.app-main {
  flex: 1;
  padding: var(--space-10) var(--space-8);
  max-width: 1400px;
  margin: 0 auto;
  width: 100%;
  position: relative;
}

/* Enhanced responsive design */
@media (max-width: 1024px) {
  .app-main {
    max-width: 1000px;
    padding: var(--space-8) var(--space-6);
  }
}

@media (max-width: 768px) {
  .app-header {
    padding: var(--space-10) var(--space-4);
  }

  .home-link {
    font-size: 2.25rem;
    flex-direction: column;
    gap: var(--space-3);
  }

  .home-link i {
    font-size: 2.75rem;
  }

  .app-subtitle {
    font-size: 1.1rem;
  }

  .app-main {
    padding: var(--space-6) var(--space-4);
  }
}

@media (max-width: 480px) {
  .app-header {
    padding: var(--space-8) var(--space-3);
  }

  .home-link {
    font-size: 1.875rem;
  }

  .home-link i {
    font-size: 2.25rem;
  }

  .app-subtitle {
    font-size: 1rem;
  }

  .app-main {
    padding: var(--space-4) var(--space-3);
  }
}

/* Toast positioning - handled in global.css */
</style><|MERGE_RESOLUTION|>--- conflicted
+++ resolved
@@ -2,11 +2,7 @@
   <div id="app">
     <header class="app-header">
       <h1 class="app-title">
-<<<<<<< HEAD
         <RouterLink :to="{ name: 'dashboard' }" class="home-link">
-=======
-        <RouterLink to="/" class="app-title-link">
->>>>>>> 261e9ac1
           <i class="pi pi-video"></i>
           Video2Minutes
         </RouterLink>
@@ -99,15 +95,12 @@
   gap: var(--space-4);
   cursor: pointer;
   transition: all 0.3s ease;
-<<<<<<< HEAD
   color: inherit;
   text-decoration: none;
 }
 
 .home-link:visited {
   color: inherit;
-=======
->>>>>>> 261e9ac1
 }
 
 .home-link:hover {
