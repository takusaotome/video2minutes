<template>
  <div id="app">
    <header class="app-header">
      <h1 class="app-title">
<<<<<<< HEAD
        <RouterLink to="/" class="app-title-link">
=======
        <RouterLink :to="{ name: 'dashboard' }" class="home-link">
>>>>>>> 9c5059a4
          <i class="pi pi-video"></i>
          Video2Minutes
        </RouterLink>
      </h1>
      <p class="app-subtitle">動画から議事録を自動生成</p>
    </header>

    <main class="app-main">
      <RouterView />
    </main>

    <Toast />
  </div>
</template>

<script>
import { RouterView, RouterLink } from 'vue-router'
import Toast from 'primevue/toast'

export default {
  name: 'App',
  components: {
    RouterView,
    RouterLink,
    Toast
  }
}
</script>

<style>
#app {
  min-height: 100vh;
  display: flex;
  flex-direction: column;
  background: linear-gradient(135deg, #f8fafc 0%, #f1f5f9 100%);
}

.app-header {
  background: linear-gradient(
    135deg,
    var(--primary-700) 0%,
    var(--secondary-700) 100%
  );
  color: white;
  padding: var(--space-12) 0;
  text-align: center;
  position: relative;
  overflow: hidden;
}

/* Dark overlay for better text contrast */
.app-header::after {
  content: '';
  position: absolute;
  top: 0;
  left: 0;
  right: 0;
  bottom: 0;
  background: rgba(0, 0, 0, 0.1);
  pointer-events: none;
}

.app-header::before {
  content: '';
  position: absolute;
  top: 0;
  left: 0;
  right: 0;
  bottom: 0;
  background: url('data:image/svg+xml,<svg xmlns="http://www.w3.org/2000/svg" viewBox="0 0 1000 100" fill="white" opacity="0.1"><polygon points="0,100 1000,0 1000,100"/></svg>')
    no-repeat center bottom;
  background-size: cover;
}

.app-title {
  font-size: 3rem;
  font-weight: 800;
  margin-bottom: var(--space-3);
  position: relative;
  z-index: 1;
  text-shadow: 0 2px 6px rgba(0, 0, 0, 0.2);
  color: white;
  user-select: none;
}

.home-link {
  display: flex;
  align-items: center;
  justify-content: center;
  gap: var(--space-4);
  cursor: pointer;
  transition: all 0.3s ease;
}

.home-link:hover {
  transform: scale(1.05);
  text-shadow: 0 4px 12px rgba(0, 0, 0, 0.3);
  filter: brightness(1.1);
}

.home-link i {
  font-size: 3.5rem;
  filter: drop-shadow(0 2px 4px rgba(0, 0, 0, 0.1));
}

.app-title-link {
  text-decoration: none;
  color: inherit;
  display: flex;
  align-items: center;
  gap: var(--space-4);
}

.app-subtitle {
  font-size: 1.25rem;
  font-weight: 500;
  color: white;
  opacity: 1;
  position: relative;
  z-index: 1;
  text-shadow: 0 1px 4px rgba(0, 0, 0, 0.2);
}

.app-main {
  flex: 1;
  padding: var(--space-10) var(--space-8);
  max-width: 1400px;
  margin: 0 auto;
  width: 100%;
  position: relative;
}

/* Enhanced responsive design */
@media (max-width: 1024px) {
  .app-main {
    max-width: 1000px;
    padding: var(--space-8) var(--space-6);
  }
}

@media (max-width: 768px) {
  .app-header {
    padding: var(--space-10) var(--space-4);
  }

  .home-link {
    font-size: 2.25rem;
    flex-direction: column;
    gap: var(--space-3);
  }

  .home-link i {
    font-size: 2.75rem;
  }

  .app-subtitle {
    font-size: 1.1rem;
  }

  .app-main {
    padding: var(--space-6) var(--space-4);
  }
}

@media (max-width: 480px) {
  .app-header {
    padding: var(--space-8) var(--space-3);
  }

  .home-link {
    font-size: 1.875rem;
  }

  .home-link i {
    font-size: 2.25rem;
  }

  .app-subtitle {
    font-size: 1rem;
  }

  .app-main {
    padding: var(--space-4) var(--space-3);
  }
}

/* Toast positioning - handled in global.css */
</style><|MERGE_RESOLUTION|>--- conflicted
+++ resolved
@@ -2,11 +2,7 @@
   <div id="app">
     <header class="app-header">
       <h1 class="app-title">
-<<<<<<< HEAD
         <RouterLink to="/" class="app-title-link">
-=======
-        <RouterLink :to="{ name: 'dashboard' }" class="home-link">
->>>>>>> 9c5059a4
           <i class="pi pi-video"></i>
           Video2Minutes
         </RouterLink>
